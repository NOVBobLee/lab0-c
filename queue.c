#include <stdio.h>
#include <stdlib.h>
#include <string.h>
#include <time.h>

#include "harness.h"
#include "queue.h"

/* Notice: sometimes, Cppcheck would find the potential NULL pointer bugs,
 * but some of them cannot occur. You can suppress them by adding the
 * following line.
 *   cppcheck-suppress nullPointer
 */

<<<<<<< HEAD
//#define DEBUG_PRINT
#ifdef DEBUG_PRINT
/*
 * Print the member value correspoding to member list
 * @node: the member list of element_t (struct list_head *)
 * @head: head of the list
 */
#define print_value(node, head) \
    printf("%s: %s\n", #node,   \
           (node != head) ? list_entry(node, element_t, list)->value : "head")
#endif /* DEBUG_PRINT */

/*
 * Create empty queue.
 * Return NULL if could not allocate space.
 */
=======

/* Create an empty queue */
>>>>>>> d17af4d3
struct list_head *q_new()
{
    struct list_head *queue;

    queue = malloc(sizeof(struct list_head));
    if (queue)
        INIT_LIST_HEAD(queue);

    return queue;
}

/* Free all storage used by queue */
void q_free(struct list_head *l)
{
    element_t *elm, *elm_safe;

    if (!l)
        return;

    /* free the queue elements */
    list_for_each_entry_safe (elm, elm_safe, l, list)
        q_release_element(elm);

    /* free the queue itself, the list head */
    free(l);
}

/*
 * Allocate an element_t which member value has length value_size.
 * @value_length: size of member value (byte)
 *
 * Return non-NULL if successful.
 * Return NULL if failed to allocate the space.
 */
static element_t *element_alloc(size_t value_size)
{
    element_t *elm;
    char *value;

    value = malloc(value_size);
    if (!value)
        goto fail_alloc_value;

    elm = malloc(sizeof(element_t));
    if (!elm)
        goto fail_alloc_elm;

    /* assemble the element_t and value */
    elm->value = value;

    /* Poison the list node to prevent anyone using the unlinked list node */
#ifdef LIST_POISONING
    elm->list->prev = (struct list_head *) (0x00100100);
    elm->list->next = (struct list_head *) (0x00200200);
#endif

    return elm;

fail_alloc_elm:
    free(value);
fail_alloc_value:
    return NULL;
}

/* Insert an element at head of queue */
bool q_insert_head(struct list_head *head, char *s)
{
    element_t *elm;
    int s_length;

    if (!head)
        return false;

    s_length = strlen(s);
    elm = element_alloc(s_length + 1);
    if (!elm)
        return false;

    /* copy the string content */
    memcpy(elm->value, s, s_length);
    elm->value[s_length] = '\0';

    /* add the list into the head of head */
    list_add(&elm->list, head);

    return true;
}

/* Insert an element at tail of queue */
bool q_insert_tail(struct list_head *head, char *s)
{
    element_t *elm;
    int s_length;

    if (!head)
        return false;

    s_length = strlen(s);
    elm = element_alloc(s_length + 1);
    if (!elm)
        return false;

    /* copy the string content */
    memcpy(elm->value, s, s_length);
    elm->value[s_length] = '\0';

    /* add the list into the tail of head */
    list_add_tail(&elm->list, head);

    return true;
}

/* Remove an element from head of queue */
element_t *q_remove_head(struct list_head *head, char *sp, size_t bufsize)
{
    element_t *elm;

    if (!head || list_empty(head))
        return NULL;

    elm = list_first_entry(head, element_t, list);

    /* copy the string if sp is non-NULL */
    if (sp) {
        memcpy(sp, elm->value, bufsize - 1);
        sp[bufsize - 1] = '\0';
    }

    /* remove the list from head */
    list_del(&elm->list);

    return elm;
}

/* Remove an element from tail of queue */
element_t *q_remove_tail(struct list_head *head, char *sp, size_t bufsize)
{
    element_t *elm;

    if (!head || list_empty(head))
        return NULL;

    elm = list_last_entry(head, element_t, list);

    /* copy the string if sp is non-NULL */
    if (sp) {
        memcpy(sp, elm->value, bufsize - 1);
        sp[bufsize - 1] = '\0';
    }

    /* remove the list from head */
    list_del(&elm->list);

    return elm;
}

/* Return number of elements in queue */
int q_size(struct list_head *head)
{
    if (!head)
        return 0;

    int len = 0;
    struct list_head *li;

    list_for_each (li, head)
        ++len;

    return len;
}

/* Delete the middle node in queue */
bool q_delete_mid(struct list_head *head)
{
    // https://leetcode.com/problems/delete-the-middle-node-of-a-linked-list/
    struct list_head *fast, *slow;

    if (!head || list_empty(head))
        return false;

    /* two traverses with different speeds until fast meets head */
    fast = head->next;
    slow = head->next;
    while (fast != head && fast->next != head) {
        slow = slow->next; /* will stop on the middle node */
        fast = fast->next->next;
    }

    /* remove the middle node from head */
    list_del(slow);

    /* delete the relative element */
    q_release_element(list_entry(slow, element_t, list));

    return true;
}

/* Delete all nodes that have duplicate string */
bool q_delete_dup(struct list_head *head)
{
    // https://leetcode.com/problems/remove-duplicates-from-sorted-list-ii/
    element_t *elm, *next_elm;
    int found_dup = 0;

    if (!head)
        return false;

    /* if head is empty or singular, then it's done */
    if (list_empty(head) || list_is_singular(head))
        return true;

    /* traverse the whole head and delete the duplicate nodes one by one */
    list_for_each_entry_safe (elm, next_elm, head, list) {
        int cmp_result =
            (elm->list.next != head) && !strcmp(elm->value, next_elm->value);
        if (cmp_result || found_dup) {
            list_del(&elm->list);
            q_release_element(elm);
            found_dup = cmp_result;
        }
    }

    return true;
}

/* Swap every two adjacent nodes */
void q_swap(struct list_head *head)
{
    // https://leetcode.com/problems/swap-nodes-in-pairs/
    struct list_head *a, *b;

    if (!head || list_empty(head) || list_is_singular(head))
        return;

    /* initialize */
    a = head->next;
    b = a->next;

    do {
        /* swap a, b */
        a->prev->next = b;
        b->prev = a->prev;
        a->prev = b;
        a->next = b->next;
        b->next->prev = a;
        b->next = a;

        /* update a, b for next iteration */
        a = a->next;
        b = a->next;
    } while (a != head && b != head);
}

/*
 * Attempt to swap two list nodes.
 * @a: the list node swaps with b
 * @b: the list node swaps with a
 *
 * a,b MUST be different.
 */
static inline void list_swap(struct list_head *a, struct list_head *b)
{
    struct list_head *pos = b->prev;

    list_del(b);
    /* replace a by b */
    b->prev = a->prev;
    b->next = a->next;
    a->next->prev = b;
    a->prev->next = b;
    if (pos == a)
        pos = b;
    /* a add before pos */
    list_add(a, pos);
}

<<<<<<< HEAD
/*
 * Reverse elements in queue
 * No effect if q is NULL or empty
 * This function should not allocate or free any list elements
 * (e.g., by calling q_insert_head, q_insert_tail, or q_remove_head).
 * It should rearrange the existing ones.
 */
void q_reverse(struct list_head *head)
{
    struct list_head *cur, *next, *tmp;

    if (!head || list_empty(head) || list_is_singular(head))
        return;

    list_for_each_safe (cur, next, head) {
        tmp = cur->next;
        cur->next = cur->prev;
        cur->prev = tmp;
    }

    /* swap head's pointers */
    tmp = cur->next;
    cur->next = cur->prev;
    cur->prev = tmp;
}

static struct list_head *merge(struct list_head *a, struct list_head *b)
{
    /* head initial value is meaningless, just for satisfying cppcheck */
    struct list_head *head = NULL, **tail = &head; /* next's tail */

    /* threading the lists in order */
    for (;;) {
        element_t *elm_a = list_entry(a, element_t, list);
        element_t *elm_b = list_entry(b, element_t, list);
        if (strcmp(elm_a->value, elm_b->value) <= 0) {
            *tail = a;
            tail = &a->next;
            a = a->next;
            if (!a) {
                *tail = b;
                break;
            }
        } else {
            *tail = b;
            tail = &b->next;
            b = b->next;
            if (!b) {
                *tail = a;
                break;
            }
        }
    }

    return head;
}

static void merge_restore(struct list_head *head,
                          struct list_head *a,
                          struct list_head *b)
{
    struct list_head *tail = head;

    /* threading in order and restore the prev pointer */
    for (;;) {
        element_t *elm_a = list_entry(a, element_t, list);
        element_t *elm_b = list_entry(b, element_t, list);
        if (strcmp(elm_a->value, elm_b->value) <= 0) {
            tail->next = a;
            a->prev = tail;
            tail = a;
            a = a->next;
            if (!a)
                break;
        } else {
            tail->next = b;
            b->prev = tail;
            tail = b;
            b = b->next;
            if (!b) {
                b = a;
                break;
            }
        }
    }

    /* splice two lists */
    tail->next = b;

    /* restore the remaining nodes' prev pointers */
    do {
        b->prev = tail;
        tail = b;
        b = b->next;
    } while (b);

    /* restore the cycle of doubly linked list */
    tail->next = head;
    head->prev = tail;
}

/*
 * Sort elements of queue in ascending order
 * No effect if q is NULL or empty. In addition, if q has only one
 * element, do nothing.
 *
 * From Linux: lib/list_sort.c
 * bottom-up merge sort (not fully-eager):
 *
 *       prepare-to-merge(4 + 4 = 8)
 *             |   \   tail(10) <~ tail(1011)    1011 = 8 + 2 + 1
 *        prev |    \ /           /               ^   = (4 + 4) + 2 + 1
 *    NULL <-- o <-- o <-- o <-- o  <~~ pending   |
 *            /     /     /     /                 0 bit on 4 (2^2)
 *           o     o     o    NULL               /
 *     next /     /     /            state: [ 4-4-2-1 > 8-2-1 ]
 *         o     o    NULL           count = 11
 *        /     /              list
 *       o     o                 |
 *      /     /         head --> o --> o --> NULL
 *    NULL  NULL             next
 * (older)  (newer)
 */
void q_sort(struct list_head *head)
{
    struct list_head *list, *pending;
    unsigned long count = 0;

    if (!head)
        return;

    list = head->next;
    /* if head is empty or singular */
    if (list == head->prev)
        return;

    pending = NULL;
    head->prev->next = NULL; /* break the cycle of doubly linked list */

    /* bottom-up merge sort */
    do {
        int bits;
        struct list_head **tail = &pending; /* pending's tail */

        /* move tail to the next two possible merging pending lists */
        for (bits = count; bits & 1; bits >>= 1)
            tail = &(*tail)->prev;

        /* merge if bits becomes non-zero even */
        if (bits) {
            struct list_head *newer = *tail, *older = newer->prev;

            newer = merge(older, newer);
            newer->prev = older->prev;
            *tail = newer;
        }

        /* add list into pending and update list, count */
        list->prev = pending;
        pending = list;
        list = list->next;
        pending->next = NULL;
        ++count;
    } while (list);

    /* all lists are in pending, merge them */
    list = pending;
    pending = list->prev;
    for (;;) {
        struct list_head *next = pending->prev;

        if (!next)
            break;

        list = merge(pending, list);
        pending = next;
    }

    /* final merge and restore the doubly linked list */
    merge_restore(head, pending, list);
}

/*
 * Attempt to shuffle the queue by Fisher-Yates shuffle
 * @head: the queue's head
 */
void q_shuffle(struct list_head *head)
{
    struct list_head *cur, *next, *swap_node;
    int n = q_size(head);

    if (n < 2)
        return;

    srand(time(NULL));
    list_for_each_safe (cur, next, head) {
        if (n-- == 1)
            break;

        int idx = rand() % (n + 1);
        for (swap_node = head->prev; idx--; swap_node = swap_node->prev)
            ;
        if (swap_node != cur)
            list_swap(swap_node, cur);
        if (swap_node == next)
            next = cur;
    }
}
=======
/* Reverse elements in queue */
void q_reverse(struct list_head *head) {}

/* Sort elements of queue in ascending order */
void q_sort(struct list_head *head) {}
>>>>>>> d17af4d3
<|MERGE_RESOLUTION|>--- conflicted
+++ resolved
@@ -12,7 +12,6 @@
  *   cppcheck-suppress nullPointer
  */
 
-<<<<<<< HEAD
 //#define DEBUG_PRINT
 #ifdef DEBUG_PRINT
 /*
@@ -25,14 +24,7 @@
            (node != head) ? list_entry(node, element_t, list)->value : "head")
 #endif /* DEBUG_PRINT */
 
-/*
- * Create empty queue.
- * Return NULL if could not allocate space.
- */
-=======
-
 /* Create an empty queue */
->>>>>>> d17af4d3
 struct list_head *q_new()
 {
     struct list_head *queue;
@@ -309,7 +301,6 @@
     list_add(a, pos);
 }
 
-<<<<<<< HEAD
 /*
  * Reverse elements in queue
  * No effect if q is NULL or empty
@@ -517,11 +508,4 @@
         if (swap_node == next)
             next = cur;
     }
-}
-=======
-/* Reverse elements in queue */
-void q_reverse(struct list_head *head) {}
-
-/* Sort elements of queue in ascending order */
-void q_sort(struct list_head *head) {}
->>>>>>> d17af4d3
+}